#!env python

import sys

try:
    import pykitti
except ImportError as e:
    print('Could not load module \'pykitti\'. Please run `pip install pykitti`')
    sys.exit(1)

import tf
import os
import cv2
import rospy
import rosbag
from tf2_msgs.msg import TFMessage
from datetime import datetime
from std_msgs.msg import Header
from sensor_msgs.msg import CameraInfo, Imu, PointField, NavSatFix
import sensor_msgs.point_cloud2 as pcl2
<<<<<<< HEAD
from geometry_msgs.msg import TransformStamped, TwistStamped
=======
from geometry_msgs.msg import TransformStamped, Transform
>>>>>>> 0b63b346
from cv_bridge import CvBridge
import numpy as np


def save_imu_data(bag, kitti, imu_frame_id, topic):
    print("Exporting IMU")
    for timestamp, oxts in zip(kitti.timestamps, kitti.oxts):
        q = tf.transformations.quaternion_from_euler(oxts.packet.roll, oxts.packet.pitch, oxts.packet.yaw)
        imu = Imu()
        imu.header.frame_id = imu_frame_id
        imu.header.stamp = rospy.Time.from_sec(float(timestamp.strftime("%s.%f")))
        imu.orientation.x = q[0]
        imu.orientation.y = q[1]
        imu.orientation.z = q[2]
        imu.orientation.w = q[3]
        imu.linear_acceleration.x = oxts.packet.af
        imu.linear_acceleration.y = oxts.packet.al
        imu.linear_acceleration.z = oxts.packet.au
        imu.angular_velocity.x = oxts.packet.wf
        imu.angular_velocity.y = oxts.packet.wl
        imu.angular_velocity.z = oxts.packet.wu
        bag.write(topic, imu, t=imu.header.stamp)


def save_dynamic_tf(bag, kitti):
    print("Exporting time dependent transformations")
    for timestamp, oxts in zip(kitti.timestamps, kitti.oxts):
        tf_oxts_msg = TFMessage()
        tf_oxts_transform = TransformStamped()
        tf_oxts_transform.header.stamp = rospy.Time.from_sec(float(timestamp.strftime("%s.%f")))
        tf_oxts_transform.header.frame_id = 'world'
        tf_oxts_transform.child_frame_id = 'base_link'

        transform = (oxts.T_w_imu)
        t = transform[0:3, 3]
        q = tf.transformations.quaternion_from_matrix(transform)
        oxts_tf = Transform()

        oxts_tf.translation.x = t[0]
        oxts_tf.translation.y = t[1]
        oxts_tf.translation.z = t[2]

        oxts_tf.rotation.x = q[0]
        oxts_tf.rotation.y = q[1]
        oxts_tf.rotation.z = q[2]
        oxts_tf.rotation.w = q[3]

        tf_oxts_transform.transform = oxts_tf
        tf_oxts_msg.transforms.append(tf_oxts_transform)

        bag.write('/tf', tf_oxts_msg, tf_oxts_msg.transforms[0].header.stamp)


def save_camera_data(bag, kitti, util, bridge, camera, camera_frame_id, topic):
    print("Exporting camera {}".format(camera))
    camera_pad = '{0:02d}'.format(camera)
    image_path = os.path.join(kitti.data_path, 'image_{}'.format(camera_pad))
    img_data_dir = os.path.join(image_path, 'data')
    img_filenames = sorted(os.listdir(img_data_dir))
    with open(os.path.join(image_path, 'timestamps.txt')) as f:
        img_datetimes = map(lambda x: datetime.strptime(x[:-4], '%Y-%m-%d %H:%M:%S.%f'), f.readlines())

    calib = CameraInfo()
    calib.header.frame_id = camera_frame_id
    calib.width, calib.height = tuple(util['S_rect_{}'.format(camera_pad)].tolist())
    calib.distortion_model = 'plumb_bob'
    calib.K = util['K_{}'.format(camera_pad)]
    calib.R = util['R_rect_{}'.format(camera_pad)]
    calib.D = util['D_{}'.format(camera_pad)]
    calib.P = util['P_rect_{}'.format(camera_pad)]

    for dt, filename in zip(img_datetimes, img_filenames):
        img_filename = os.path.join(img_data_dir, filename)
        cv_image = cv2.imread(img_filename)
        if camera in (0, 1):
            cv_image = cv2.cvtColor(cv_image, cv2.COLOR_BGR2GRAY)
        encoding = "mono8" if camera in (0, 1) else "bgr8"
        image_message = bridge.cv2_to_imgmsg(cv_image, encoding=encoding)
        image_message.header.frame_id = camera_frame_id
        image_message.header.stamp = rospy.Time.from_sec(float(datetime.strftime(dt, "%s.%f")))
        calib.header.stamp = image_message.header.stamp
        bag.write(topic + '/image_raw', image_message, t=image_message.header.stamp)
        bag.write(topic + '/camera_info', calib, t=calib.header.stamp)


def save_velo_data(bag, kitti, velo_frame_id, topic):
    print("Exporting velodyne data")
    velo_path = os.path.join(kitti.data_path, 'velodyne_points')
    velo_data_dir = os.path.join(velo_path, 'data')
    velo_filenames = sorted(os.listdir(velo_data_dir))
    with open(os.path.join(velo_path, 'timestamps.txt')) as f:
        velo_datetimes = map(lambda x: datetime.strptime(x[:-4], '%Y-%m-%d %H:%M:%S.%f'), f.readlines())

    for dt, filename in zip(velo_datetimes, velo_filenames):
        velo_filename = os.path.join(velo_data_dir, filename)

        # read binary data
        scan = (np.fromfile(velo_filename, dtype=np.float32)).reshape(-1, 4)

        # create header
        header = Header()
        header.frame_id = velo_frame_id
        header.stamp = rospy.Time.from_sec(float(datetime.strftime(dt, "%s.%f")))

        # fill pcl msg
        fields = [PointField('x', 0, PointField.FLOAT32, 1),
                  PointField('y', 4, PointField.FLOAT32, 1),
                  PointField('z', 8, PointField.FLOAT32, 1),
                  PointField('i', 12, PointField.FLOAT32, 1)]
        pcl_msg = pcl2.create_cloud(header, fields, scan)

        bag.write(topic + '/pointcloud', pcl_msg, t=pcl_msg.header.stamp)


def get_static_transform(from_frame_id, to_frame_id, transform):
    t = transform[0:3, 3]
    q = tf.transformations.quaternion_from_matrix(transform)
    tf_msg = TransformStamped()
    tf_msg.header.frame_id = from_frame_id
    tf_msg.child_frame_id = to_frame_id
    tf_msg.transform.translation.x = float(t[0])
    tf_msg.transform.translation.y = float(t[1])
    tf_msg.transform.translation.z = float(t[2])
    tf_msg.transform.rotation.x = float(q[0])
    tf_msg.transform.rotation.y = float(q[1])
    tf_msg.transform.rotation.z = float(q[2])
    tf_msg.transform.rotation.w = float(q[3])
    return tf_msg


def inv(transform):
    "Invert rigid body transformation matrix"
    R = transform[0:3, 0:3]
    t = transform[0:3, 3]
    t_inv = -1 * R.T.dot(t)
    transform_inv = np.eye(4)
    transform_inv[0:3, 0:3] = R.T
    transform_inv[0:3, 3] = t_inv
    return transform_inv


def save_static_transforms(bag, transforms, timestamps):
    print("Exporting static transformations")
    tfm = TFMessage()
    for transform in transforms:
        t = get_static_transform(from_frame_id=transform[0], to_frame_id=transform[1], transform=transform[2])
        tfm.transforms.append(t)
    for timestamp in timestamps:
        time = rospy.Time.from_sec(float(timestamp.strftime("%s.%f")))
        for i in range(len(tfm.transforms)):
            tfm.transforms[i].header.stamp = time
        bag.write('/tf_static', tfm, t=time)


def save_gps_fix_data(bag, kitti, gps_frame_id, topic):
    for timestamp, oxts in zip(kitti.timestamps, kitti.oxts):
        navsatfix_msg = NavSatFix()
        navsatfix_msg.header.frame_id = gps_frame_id
        navsatfix_msg.header.stamp = rospy.Time.from_sec(float(timestamp.strftime("%s.%f")))
        navsatfix_msg.latitude = oxts.packet.lat
        navsatfix_msg.longitude = oxts.packet.lon
        navsatfix_msg.altitude = oxts.packet.alt
        navsatfix_msg.status.service = 1
        bag.write(topic, navsatfix_msg, t=navsatfix_msg.header.stamp)


def save_gps_vel_data(bag, kitti, gps_frame_id, topic):
    for timestamp, oxts in zip(kitti.timestamps, kitti.oxts):
        twist_msg = TwistStamped()
        twist_msg.header.frame_id = gps_frame_id
        twist_msg.header.stamp = rospy.Time.from_sec(float(timestamp.strftime("%s.%f")))
        twist_msg.twist.linear.x = oxts.packet.vf
        twist_msg.twist.linear.y = oxts.packet.vl
        twist_msg.twist.linear.z = oxts.packet.vu
        twist_msg.twist.angular.x = oxts.packet.wf
        twist_msg.twist.angular.y = oxts.packet.wl
        twist_msg.twist.angular.z = oxts.packet.wu
        bag.write(topic, twist_msg, t=twist_msg.header.stamp)


def main():
    if len(sys.argv) not in (3, 4):
        print("Usage: kitti2bag base_dir date drive")
        print("   or: kitti2bag date drive (base_dir is then current dir)")
        return
    basedir = sys.argv[1] if len(sys.argv) == 4 else os.getcwd()
    date, drive = tuple(sys.argv[-2:])

    bridge = CvBridge()
    compression = rosbag.Compression.NONE
    # compression = rosbag.Compression.BZ2
    # compression = rosbag.Compression.LZ4
    bag = rosbag.Bag("kitti_{}_drive_{}_sync.bag".format(date, drive), 'w', compression=compression)
    kitti = pykitti.raw(basedir, date, drive)
    if not os.path.exists(kitti.data_path):
        print('Path {} does not exists. Exiting.'.format(kitti.data_path))
        sys.exit(1)

    kitti.load_calib()
    kitti.load_oxts()
    kitti.load_timestamps()
    # kitti.load_velo()

    if len(kitti.timestamps) == 0:
        print('Dataset is empty? Exiting.')
        sys.exit(1)

    try:
        # IMU
        imu_frame_id = 'imu_link'
        imu_topic = '/kitti/oxts/imu'
        gps_fix_topic = '/kitti/oxts/gps/fix'
        gps_vel_topic = '/kitti/oxts/gps/vel'
        velo_frame_id = 'velo_link'
        velo_topic = '/kitti/velo'

        # CAMERAS
        cameras = [
            (0, 'camera_gray_left', '/kitti/camera_gray_left'),
            (1, 'camera_gray_right', '/kitti/camera_gray_right'),
            (2, 'camera_color_left', '/kitti/camera_color_left'),
            (3, 'camera_color_right', '/kitti/camera_color_right')
        ]

        T_base_link_to_imu = np.eye(4, 4)
        T_base_link_to_imu[0:3, 3] = [-2.71/2.0-0.05, 0.32, 0.93]

        # tf_static
        transforms = [
            ('base_link', imu_frame_id, T_base_link_to_imu),
            (imu_frame_id, velo_frame_id, inv(kitti.calib.T_velo_imu)),
            (imu_frame_id, cameras[0][1], inv(kitti.calib.T_cam0_imu)),
            (imu_frame_id, cameras[1][1], inv(kitti.calib.T_cam1_imu)),
            (imu_frame_id, cameras[2][1], inv(kitti.calib.T_cam2_imu)),
            (imu_frame_id, cameras[3][1], inv(kitti.calib.T_cam3_imu))
        ]

        util = pykitti.utils.read_calib_file(os.path.join(kitti.calib_path, 'calib_cam_to_cam.txt'))

        # Export
        save_static_transforms(bag, transforms, kitti.timestamps)
        save_dynamic_tf(bag, kitti)
        save_imu_data(bag, kitti, imu_frame_id, imu_topic)
        save_gps_fix_data(bag, kitti, imu_frame_id, gps_fix_topic)
        save_gps_vel_data(bag, kitti, imu_frame_id, gps_vel_topic)
        for camera in cameras:
            save_camera_data(bag, kitti, util, bridge, camera=camera[0], camera_frame_id=camera[1], topic=camera[2])
        save_velo_data(bag, kitti, velo_frame_id, velo_topic)


    finally:
        print("## OVERVIEW ##")
        print(bag)
        bag.close()


if __name__ == '__main__':
    main()<|MERGE_RESOLUTION|>--- conflicted
+++ resolved
@@ -18,11 +18,7 @@
 from std_msgs.msg import Header
 from sensor_msgs.msg import CameraInfo, Imu, PointField, NavSatFix
 import sensor_msgs.point_cloud2 as pcl2
-<<<<<<< HEAD
-from geometry_msgs.msg import TransformStamped, TwistStamped
-=======
-from geometry_msgs.msg import TransformStamped, Transform
->>>>>>> 0b63b346
+from geometry_msgs.msg import TransformStamped, TwistStamped, Transform
 from cv_bridge import CvBridge
 import numpy as np
 
